{
	"name": "@remotion/media-utils",
	"version": "2.5.4",
	"description": "Utility functions for audio and video",
	"main": "dist/index.js",
	"sideEffects": false,
	"scripts": {
		"test": "eslint src --ext ts,tsx",
		"watch": "tsc -w",
		"build": "tsc -d"
	},
	"author": "",
	"license": "MIT",
	"repository": {
		"url": "https://github.com/remotion-dev/remotion"
	},
	"dependencies": {
<<<<<<< HEAD
		"remotion": "2.5.1"
=======
		"remotion": "^2.5.4"
>>>>>>> 439e4634
	},
	"peerDependencies": {
		"react": "^17.0.1",
		"react-dom": "^17.0.1"
	},
	"devDependencies": {
		"@jonny/eslint-config": "^2.1.248",
		"@types/node": "^16.7.5",
		"eslint": "^7.25.0",
		"prettier": "^2.0.5",
		"prettier-plugin-organize-imports": "^1.1.1",
		"typescript": "^4.4.2"
	},
	"publishConfig": {
		"access": "public"
	}
}<|MERGE_RESOLUTION|>--- conflicted
+++ resolved
@@ -15,11 +15,7 @@
 		"url": "https://github.com/remotion-dev/remotion"
 	},
 	"dependencies": {
-<<<<<<< HEAD
-		"remotion": "2.5.1"
-=======
 		"remotion": "^2.5.4"
->>>>>>> 439e4634
 	},
 	"peerDependencies": {
 		"react": "^17.0.1",
