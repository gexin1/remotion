--- conflicted
+++ resolved
@@ -133,7 +133,6 @@
 	return parseFfmpegVersion(buildInfo);
 };
 
-<<<<<<< HEAD
 const waitForFfmpegToBeDownloaded = (url: string) => {
 	return new Promise<string>((resolve) => {
 		if (!listeners[url]) {
@@ -249,7 +248,8 @@
 		url: 'https://remotion-ffmpeg-binaries.s3.eu-central-1.amazonaws.com/ffmpeg-linux-amd64',
 		contentLength: 78502560,
 	};
-=======
+};
+
 const printMessage = (ffmpegVersion: NonNullable<FfmpegVersion>) => {
 	console.warn('⚠️Old FFMPEG version detected: ' + ffmpegVersion.join('.'));
 	console.warn('   For audio support, you need at least version 4.1.0.');
@@ -298,5 +298,4 @@
 	if (minor < 1) {
 		printMessage(ffmpegVersion);
 	}
->>>>>>> 4fd06bd6
 };