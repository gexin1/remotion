--- conflicted
+++ resolved
@@ -1,15 +1,9 @@
-<<<<<<< HEAD
-import {BrowserExecutable, Internals} from 'remotion';
-import {Browser} from './browser/Browser';
-import {Page} from './browser/Page';
-import {ChromiumOptions, openBrowser} from './open-browser';
-=======
-import type {Browser, Page} from 'puppeteer-core';
 import type {BrowserExecutable} from 'remotion';
-import { Internals} from 'remotion';
+import {Internals} from 'remotion';
+import type {Browser} from './browser/Browser';
+import type {Page} from './browser/Page';
 import type {ChromiumOptions} from './open-browser';
-import { openBrowser} from './open-browser';
->>>>>>> d72738cc
+import {openBrowser} from './open-browser';
 
 export const getPageAndCleanupFn = async ({
 	passedInInstance,
