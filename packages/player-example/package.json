{
	"name": "player-example",
	"version": "2.4.4",
	"private": true,
	"author": "Jonny Burger <jonny@remotion.dev>",
	"maintainers": [
		"Jonny Burger <jonny@remotion.dev>",
		"Shankhadeep Dey <shankhadeepdey99@gmail.com>"
	],
	"dependencies": {
		"@craco/craco": "^6.1.1",
<<<<<<< HEAD
		"@remotion/player": "^2.4.4",
=======
		"@remotion/player": "2.4.3",
>>>>>>> 93aa14f2
		"@testing-library/jest-dom": "^5.11.4",
		"@testing-library/react": "^11.1.0",
		"@testing-library/user-event": "^12.1.10",
		"@types/jest": "^27.0.2",
		"@types/node": "^12.0.0",
		"@types/react": "17.0.27",
		"@types/react-dom": "^17.0.0",
		"react": "^17.0.1",
		"react-dom": "^17.0.1",
		"react-scripts": "4.0.3",
<<<<<<< HEAD
		"remotion": "^2.4.4",
=======
		"remotion": "2.4.3",
>>>>>>> 93aa14f2
		"typescript": "^4.4.2"
	},
	"scripts": {
		"start": "craco start",
		"build": "exit 0"
	},
	"eslintConfig": {
		"extends": [
			"react-app",
			"react-app/jest"
		]
	},
	"browserslist": {
		"production": [
			">0.2%",
			"not dead",
			"not op_mini all"
		],
		"development": [
			"last 1 chrome version",
			"last 1 firefox version",
			"last 1 safari version"
		]
	}
}<|MERGE_RESOLUTION|>--- conflicted
+++ resolved
@@ -9,11 +9,7 @@
 	],
 	"dependencies": {
 		"@craco/craco": "^6.1.1",
-<<<<<<< HEAD
-		"@remotion/player": "^2.4.4",
-=======
-		"@remotion/player": "2.4.3",
->>>>>>> 93aa14f2
+		"@remotion/player": "2.4.4",
 		"@testing-library/jest-dom": "^5.11.4",
 		"@testing-library/react": "^11.1.0",
 		"@testing-library/user-event": "^12.1.10",
@@ -24,11 +20,7 @@
 		"react": "^17.0.1",
 		"react-dom": "^17.0.1",
 		"react-scripts": "4.0.3",
-<<<<<<< HEAD
-		"remotion": "^2.4.4",
-=======
-		"remotion": "2.4.3",
->>>>>>> 93aa14f2
+		"remotion": "2.4.4",
 		"typescript": "^4.4.2"
 	},
 	"scripts": {
