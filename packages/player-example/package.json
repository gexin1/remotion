{
	"name": "@remotion/player-example",
	"version": "3.0.12",
	"private": true,
	"author": "Jonny Burger <jonny@remotion.dev>",
	"maintainers": [
		"Jonny Burger <jonny@remotion.dev>",
		"Shankhadeep Dey <shankhadeepdey99@gmail.com>"
	],
	"dependencies": {
		"@pmmmwh/react-refresh-webpack-plugin": "^0.5.3",
<<<<<<< HEAD
		"@remotion/bundler": "3.0.11",
		"@remotion/eslint-config": "3.0.11",
		"@remotion/preload": "3.0.11",
		"@remotion/player": "3.0.11",
=======
		"@remotion/bundler": "3.0.12",
		"@remotion/eslint-config": "3.0.12",
		"@remotion/player": "3.0.12",
>>>>>>> 9ac51f6a
		"@types/node": "^12.0.0",
		"@types/react": "18.0.1",
		"@types/react-dom": "18.0.0",
		"browserslist": "^4.18.1",
		"camelcase": "^6.2.1",
		"esbuild": "0.14.19",
		"eslint": "^8.3.0",
		"fs-extra": "^10.0.0",
		"html-webpack-plugin": "^5.5.0",
		"react": "18.0.0",
		"react-dev-utils": "^12.0.1",
		"react-dom": "18.0.0",
		"react-refresh": "^0.11.0",
		"remotion": "3.0.12",
		"typescript": "^4.7.0",
		"webpack": "5.72.0",
		"webpack-dev-server": "^4.6.0"
	},
	"scripts": {
		"lint": "eslint src --ext ts,tsx",
		"start": "node scripts/start",
		"build-site": "node scripts/build"
	},
	"browserslist": {
		"production": [
			">0.2%",
			"not dead",
			"not op_mini all"
		],
		"development": [
			"last 1 chrome version",
			"last 1 firefox version",
			"last 1 safari version"
		]
	}
}<|MERGE_RESOLUTION|>--- conflicted
+++ resolved
@@ -9,16 +9,10 @@
 	],
 	"dependencies": {
 		"@pmmmwh/react-refresh-webpack-plugin": "^0.5.3",
-<<<<<<< HEAD
-		"@remotion/bundler": "3.0.11",
-		"@remotion/eslint-config": "3.0.11",
-		"@remotion/preload": "3.0.11",
-		"@remotion/player": "3.0.11",
-=======
 		"@remotion/bundler": "3.0.12",
 		"@remotion/eslint-config": "3.0.12",
+		"@remotion/preload": "3.0.12",
 		"@remotion/player": "3.0.12",
->>>>>>> 9ac51f6a
 		"@types/node": "^12.0.0",
 		"@types/react": "18.0.1",
 		"@types/react-dom": "18.0.0",
