--- conflicted
+++ resolved
@@ -1,11 +1,4 @@
-<<<<<<< HEAD
-#! /usr/bin/env node
-const dotenv = require('dotenv');
-dotenv.config();
-
-=======
 #!/usr/bin/env node
->>>>>>> 064dac3a
 const {cli} = require('./dist/index');
 
 cli()
