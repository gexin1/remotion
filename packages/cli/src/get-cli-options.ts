--- conflicted
+++ resolved
@@ -249,11 +249,8 @@
 		browserExecutable,
 		framesPerLambda: Internals.getFramesPerLambda(),
 		ffmpegExecutable,
-<<<<<<< HEAD
 		logLevel: Internals.Logging.getLogLevel(),
-=======
 		scale,
->>>>>>> f2a1244f
 		chromiumOptions,
 	};
 };