--- conflicted
+++ resolved
@@ -104,16 +104,10 @@
 		if (!dragging.dragging) {
 			return;
 		}
-<<<<<<< HEAD
 		if (dragging.wasPlaying) {
 			play();
 		}
 	}, [dragging, play]);
-=======
-
-		setPlaying(dragging.wasPlaying);
-	}, [dragging, setPlaying]);
->>>>>>> 1250927e
 
 	useEffect(() => {
 		if (!dragging.dragging) {
