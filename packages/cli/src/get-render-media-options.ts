--- conflicted
+++ resolved
@@ -45,11 +45,7 @@
 	} = await getCliOptions({
 		isLambda: false,
 		type: 'series',
-<<<<<<< HEAD
-		codec,
 		remotionRoot,
-=======
->>>>>>> 194b0ae2
 	});
 
 	const imageFormat = getImageFormat(codec);
