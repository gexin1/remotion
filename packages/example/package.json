{
	"name": "@remotion/example",
	"private": true,
	"version": "2.3.1",
	"description": "",
	"license": "SEE LICENSE IN LICENSE.md",
	"author": "Jonny Burger",
	"main": "dist/index.js",
	"files": [
		"dist"
	],
	"scripts": {
		"start": "remotion preview src/index.tsx",
		"start-js": "remotion preview src/entry.jsx",
		"test": "eslint src --ext ts,tsx,js,jsx && jest",
		"build": "tsc -d",
		"render": "remotion render src/index.tsx react-svg video.mp4",
		"render-js": "remotion render src/entry.jsx framer video.mp4",
		"render-transparent": "remotion render src/index.tsx --image-format=png --pixel-format=yuva420p --codec=vp8 react-svg video.webm"
	},
	"dependencies": {
		"@babel/plugin-syntax-jsx": "7.12.13",
		"@babel/preset-env": "7.12.13",
		"@babel/preset-react": "7.12.13",
		"@react-three/drei": "^4.3.3",
		"@remotion/babel-loader": "^2.3.0",
		"@remotion/bundler": "^2.3.0",
		"@remotion/cli": "^2.3.1",
		"@remotion/eslint-config": "^2.3.1",
		"@remotion/eslint-plugin": "^2.3.1",
		"@remotion/gif": "^2.3.0",
		"@remotion/media-utils": "^2.3.0",
		"@remotion/renderer": "^2.3.1",
		"@remotion/three": "^2.3.0",
		"@types/express": "^4.17.11",
		"@types/node": "^15.0.1",
		"@types/styled-components": "^5.1.1",
		"babel-loader": "^8.2.2",
		"express": "^4.17.1",
		"mdx-loader": "3.0.2",
		"polished": "^4.0.5",
		"prettier": "^2.0.5",
		"remotion": "^2.3.0",
		"styled-components": "^5.1.1",
		"svg-path-properties": "^1.0.4",
		"three": ">=0.128.0",
		"ts-node": "^9.1.1",
		"ts-unused-exports": "^7.0.1",
		"typescript": "^4.1.2",
		"xns": "^2.0.7"
	},
	"devDependencies": {
		"@types/babel__core": "^7.1.12",
		"@types/babel__template": "^7.4.0",
		"eslint": "^7.25.0",
<<<<<<< HEAD
		"prettier-plugin-organize-imports": "^1.1.1",
		"ts-jest": "^27.0.4",
		"jest": "^27.0.6"
=======
		"jest": "^27.0.6",
		"prettier-plugin-organize-imports": "^1.1.1",
		"ts-jest": "^27.0.4"
>>>>>>> b7a09d76
	},
	"publishConfig": {
		"access": "public"
	}
}<|MERGE_RESOLUTION|>--- conflicted
+++ resolved
@@ -53,15 +53,9 @@
 		"@types/babel__core": "^7.1.12",
 		"@types/babel__template": "^7.4.0",
 		"eslint": "^7.25.0",
-<<<<<<< HEAD
-		"prettier-plugin-organize-imports": "^1.1.1",
-		"ts-jest": "^27.0.4",
-		"jest": "^27.0.6"
-=======
 		"jest": "^27.0.6",
 		"prettier-plugin-organize-imports": "^1.1.1",
 		"ts-jest": "^27.0.4"
->>>>>>> b7a09d76
 	},
 	"publishConfig": {
 		"access": "public"
