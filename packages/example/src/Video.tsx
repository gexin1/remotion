--- conflicted
+++ resolved
@@ -291,7 +291,6 @@
 				durationInFrames={100}
 			/>
 			<Composition
-<<<<<<< HEAD
 				id="scripts"
 				component={Scripts}
 				width={1280}
@@ -300,9 +299,6 @@
 				durationInFrames={100}
 			/>
 			<Composition
-				component={Scripts}
-				fps={30}
-=======
 				id="freeze-example"
 				component={FreezeExample}
 				width={1280}
@@ -311,11 +307,12 @@
 				durationInFrames={300}
 			/>
 			<Composition
->>>>>>> dad3a684
 				id="offline-audio-buffer"
 				lazyComponent={() => import('./OfflineAudioBuffer')}
 				width={1080}
 				height={1080}
+				fps={30}
+
 				durationInFrames={100}
 			/>
 			<Still id="Orb" component={OrbScene} width={2000} height={2000} />
