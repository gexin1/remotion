import {Player} from '../index';
import {HelloWorld, render} from './test-utils';

test('no compositionWidth should give errors', () => {
	try {
		render(
			<Player
				// @ts-expect-error
				compositionWidth={null}
				compositionHeight={400}
				fps={30}
				durationInFrames={500}
				component={HelloWorld}
				controls
				showVolumeControls
			/>
		);
	} catch (e) {
		expect(e.message).toMatch(
			/'compositionWidth' must be a number but got 'object' instead/
		);
	}
});

test('no compositionHeight should give errors', () => {
	try {
		render(
			<Player
				compositionWidth={400}
				// @ts-expect-error
				compositionHeight={undefined}
				fps={30}
				durationInFrames={500}
				component={HelloWorld}
				controls
				showVolumeControls
			/>
		);
	} catch (e) {
		expect(e.message).toMatch(
			/'compositionHeight' must be a number but got 'undefined' instead/
		);
	}
});

test('No fps should give errors', () => {
	try {
		render(
			<Player
				compositionWidth={500}
				compositionHeight={400}
				// @ts-expect-error
				fps={null}
				durationInFrames={500}
				component={HelloWorld}
				controls
				showVolumeControls
			/>
		);
	} catch (e) {
		expect(e.message).toMatch(
			/"fps" must be a number, but you passed a value of type object/
		);
	}

	try {
		render(
			<Player
				compositionWidth={500}
				compositionHeight={400}
				// @ts-expect-error
				fps={undefined}
				durationInFrames={500}
				component={HelloWorld}
				controls
				showVolumeControls
			/>
		);
	} catch (e) {
		expect(e.message).toMatch(
			/"fps" must be a number, but you passed a value of type undefined/
		);
	}
});

test('No durationInFrames should give errors', () => {
	try {
		render(
			<Player
				compositionWidth={500}
				compositionHeight={400}
				fps={30}
				// @ts-expect-error
				durationInFrames={undefined}
				component={HelloWorld}
				controls
				showVolumeControls
			/>
		);
	} catch (e) {
		expect(e.message).toMatch(
<<<<<<< HEAD
			/The "durationInFrames" prop of a <Player \/> component must be a number, but you passed a value of type undefined/
=======
			/The "durationInFrames" prop of the <Player\/> component must be a number, but you passed a value of type undefined/
>>>>>>> bf878c9f
		);
	}
});

test.each([
	['controls'],
	['loop'],
	['autoPlay'],
	['showVolumeControls'],
	['allowFullscreen'],
	['clickToPlay'],
	['doubleClickToFullscreen'],
])('No durationInFrames should give errors %s', (a: string) => {
	const props: {[name: string]: string} = {};
	props[a] = 'hey';
	try {
		render(
			<Player
				compositionWidth={500}
				compositionHeight={400}
				fps={30}
				durationInFrames={100}
				component={HelloWorld}
				{...props}
			/>
		);
	} catch (e) {
		expect(e.message).toMatch(
			`'${a}' must be a boolean or undefined but got 'string' instead`
		);
	}
});<|MERGE_RESOLUTION|>--- conflicted
+++ resolved
@@ -99,11 +99,7 @@
 		);
 	} catch (e) {
 		expect(e.message).toMatch(
-<<<<<<< HEAD
-			/The "durationInFrames" prop of a <Player \/> component must be a number, but you passed a value of type undefined/
-=======
 			/The "durationInFrames" prop of the <Player\/> component must be a number, but you passed a value of type undefined/
->>>>>>> bf878c9f
 		);
 	}
 });
