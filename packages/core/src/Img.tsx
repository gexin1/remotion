import React, {
	forwardRef,
	useCallback,
	useImperativeHandle,
	useLayoutEffect,
	useRef,
} from 'react';
import {continueRender, delayRender} from './delay-render';
<<<<<<< HEAD
import {usePreload} from './prefetch';
=======
import {getRemotionEnvironment} from './get-environment';
>>>>>>> 78b13d65

const ImgRefForwarding: React.ForwardRefRenderFunction<
	HTMLImageElement,
	React.DetailedHTMLProps<
		React.ImgHTMLAttributes<HTMLImageElement>,
		HTMLImageElement
	>
> = ({onError, src, ...props}, ref) => {
	const imageRef = useRef<HTMLImageElement>(null);

	useImperativeHandle(ref, () => {
		return imageRef.current as HTMLImageElement;
	});

	const actualSrc = usePreload(src as string);

	const didGetError = useCallback(
		(e: React.SyntheticEvent<HTMLImageElement, Event>) => {
			if (onError) {
				onError(e);
			} else {
				console.error(
					'Error loading image with src:',
					imageRef.current?.src,
					e,
					'Handle the event using the onError() prop to make this message disappear.'
				);
			}
		},
		[onError]
	);

	// If image source switches, make new handle
	if (getRemotionEnvironment() === 'rendering') {
		// eslint-disable-next-line react-hooks/rules-of-hooks
		useLayoutEffect(() => {
			if (process.env.NODE_ENV === 'test') {
				return;
			}

<<<<<<< HEAD
		const newHandle = delayRender('Loading <Img> with src=' + src);
		const {current} = imageRef;
=======
			const newHandle = delayRender('Loading <Img> with src=' + props.src);
			const {current} = imageRef;
>>>>>>> 78b13d65

			const didLoad = () => {
				continueRender(newHandle);
			};

			if (current?.complete) {
				continueRender(newHandle);
			} else {
				current?.addEventListener('load', didLoad, {once: true});
			}

<<<<<<< HEAD
		// If tag gets unmounted, clear pending handles because image is not going to load
		return () => {
			current?.removeEventListener('load', didLoad);
			continueRender(newHandle);
		};
	}, [src]);
=======
			// If tag gets unmounted, clear pending handles because image is not going to load
			return () => {
				current?.removeEventListener('load', didLoad);
				continueRender(newHandle);
			};
		}, [props.src]);
	}
>>>>>>> 78b13d65

	return (
		<img {...props} ref={imageRef} src={actualSrc} onError={didGetError} />
	);
};

export const Img = forwardRef(ImgRefForwarding);<|MERGE_RESOLUTION|>--- conflicted
+++ resolved
@@ -6,11 +6,8 @@
 	useRef,
 } from 'react';
 import {continueRender, delayRender} from './delay-render';
-<<<<<<< HEAD
+import {getRemotionEnvironment} from './get-environment';
 import {usePreload} from './prefetch';
-=======
-import {getRemotionEnvironment} from './get-environment';
->>>>>>> 78b13d65
 
 const ImgRefForwarding: React.ForwardRefRenderFunction<
 	HTMLImageElement,
@@ -51,13 +48,8 @@
 				return;
 			}
 
-<<<<<<< HEAD
-		const newHandle = delayRender('Loading <Img> with src=' + src);
-		const {current} = imageRef;
-=======
-			const newHandle = delayRender('Loading <Img> with src=' + props.src);
+			const newHandle = delayRender('Loading <Img> with src=' + src);
 			const {current} = imageRef;
->>>>>>> 78b13d65
 
 			const didLoad = () => {
 				continueRender(newHandle);
@@ -69,22 +61,13 @@
 				current?.addEventListener('load', didLoad, {once: true});
 			}
 
-<<<<<<< HEAD
-		// If tag gets unmounted, clear pending handles because image is not going to load
-		return () => {
-			current?.removeEventListener('load', didLoad);
-			continueRender(newHandle);
-		};
-	}, [src]);
-=======
 			// If tag gets unmounted, clear pending handles because image is not going to load
 			return () => {
 				current?.removeEventListener('load', didLoad);
 				continueRender(newHandle);
 			};
-		}, [props.src]);
+		}, [src]);
 	}
->>>>>>> 78b13d65
 
 	return (
 		<img {...props} ref={imageRef} src={actualSrc} onError={didGetError} />
