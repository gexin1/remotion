--- conflicted
+++ resolved
@@ -1,12 +1,9 @@
 import {CompProps} from './Composition';
 import {
 	CompositionManager,
-<<<<<<< HEAD
 	CompositionManagerContext,
-=======
 	RenderAssetInfo,
 	TAsset,
->>>>>>> a236d971
 	TCompMetadata,
 	TComposition,
 	TSequence,
@@ -57,16 +54,12 @@
 import {getCompositionName, getIsEvaluation, getRoot} from './register-root';
 import {RemotionRoot} from './RemotionRoot';
 import * as Timeline from './timeline-position-state';
-<<<<<<< HEAD
 import {
 	SetTimelineContextValue,
 	TimelineContextValue,
 } from './timeline-position-state';
+import {truthy} from './truthy';
 import {useLazyComponent} from './use-lazy-component';
-=======
-import {TimelineContextValue} from './timeline-position-state';
-import {truthy} from './truthy';
->>>>>>> a236d971
 import {useUnsafeVideoConfig} from './use-unsafe-video-config';
 import {useVideo} from './use-video';
 
@@ -107,14 +100,11 @@
 	validateSelectedPixelFormatAndCodecCombination,
 	validateFrameRange,
 	getWebpackCaching,
-<<<<<<< HEAD
 	useLazyComponent,
-=======
 	truthy,
 	isAudioCodec,
 	INPUT_PROPS_KEY,
 	Logging,
->>>>>>> a236d971
 };
 
 export type {
