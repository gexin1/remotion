--- conflicted
+++ resolved
@@ -95,12 +95,8 @@
 const bundled = '/path/to/bundle'
 const framesDir = '/path/to/frames'
 // ---cut---
-<<<<<<< HEAD
-import {renderFrames} from '@remotion/renderer';
-=======
 import {renderFrames} from '@remotion/renderer'
 
->>>>>>> 2cdfb598
 await renderFrames({
   config: video,
   serveUrl: bundled,
@@ -113,11 +109,7 @@
   },
   compositionId: 'HelloWorld',
   imageFormat: 'jpeg',
-<<<<<<< HEAD
-});
-=======
 })
->>>>>>> 2cdfb598
 ```
 
 ### Passing input props in GitHub Actions
