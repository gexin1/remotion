---
id: ssr
title: Server-Side Rendering
---

Remotion's rendering engine is built upon Node.JS, which makes it exceptionally easy to render a video in the cloud.

Since Remotion is built with tech (_Node.JS, FFMPEG, Puppeteer_) that works well cross-platform, you can without much hassle run it on a Linux-based system or even dockerize your video.

On this page, we demonstrate the server-rendering capabilities or Remotion using examples [built into the template](/docs#installation)!

## Render a video programmatically

The NPM package `@remotion/renderer` provides you with an API for rendering the videos programmatically. You can make a video in three steps: creating a Webpack bundle, rendering the frames, and stitching them together to an MP4. This gives you more independence and allows you to for example skip the stitching process, if you just want a PNG sequence.

Follow this commented example to see how to render a video:

```tsx twoslash
import fs from "fs";
import os from "os";
import path from "path";
import { bundle } from "@remotion/bundler";
import {
  getCompositions,
  renderFrames,
  stitchFramesToVideo,
} from "@remotion/renderer";

const start = async () => {
  // The composition you want to render
  const compositionId = "HelloWorld";

  // Create a webpack bundle of the entry file.
<<<<<<< HEAD
  // TODO: This is wrong in Lambda
  const bundleLocation = await bundle(require.resolve('./src/index'))
=======
  const bundleLocation = await bundle(require.resolve("./src/index"));
>>>>>>> 02f65b26

  // Extract all the compositions you have defined in your project
  // from the webpack bundle.
  const comps = await getCompositions(bundleLocation, {
    // You can pass custom input props that you can retrieve using getInputProps()
    // in the composition list. Use this if you want to dynamically set the duration or
    // dimensions of the video.
    inputProps: {
      custom: "data",
    },
  });

  // Select the composition you want to render.
  const composition = comps.find((c) => c.id === compositionId);

  // Ensure the composition exists
  if (!composition) {
    throw new Error(`No composition with the ID ${compositionId} found`);
  }

  // We create a temporary directory for storing the frames
  const framesDir = await fs.promises.mkdtemp(
    path.join(os.tmpdir(), "remotion-")
  );

  // We create JPEGs for all frames
  const { assetsInfo } = await renderFrames({
    config: composition,
    // Path of the webpack bundle you have created
    serveUrl: bundleLocation,
    // Get's called after bundling is finished and the
    // actual rendering starts.
    onStart: () => console.log("Rendering frames..."),
    // Handle errors in your React code
    onError: (info) => {
      if (info.frame === null) {
        console.error(
          "Got error while initalizing video rendering",
          info.error
        );
      } else {
        console.error("Got error at frame ", info.frame, info.error);
      }
    },
    onFrameUpdate: (f) => {
      // Log a message whenever 10 frames have rendered.
      if (f % 10 === 0) {
        console.log(`Rendered frame ${f}`);
      }
    },
    // How many CPU threads to use. `null` will use a sane default (half of the available threads)
    // See 'CLI options' section for concurrency options.
    parallelism: null,
    outputDir: framesDir,
    // React props passed to the root component of the sequence. Will be merged with the `defaultProps` of a composition.
    inputProps: {
      titleText: "Hello World",
    },
    compositionId,
    // Can be either 'jpeg' or 'png'. JPEG is faster, but has no transparency.
    imageFormat: "jpeg",
  });

  // Add this step if you want to make an MP4 out of the rendered frames.
  await stitchFramesToVideo({
    // Input directory of the frames
    dir: framesDir,
    // Overwrite existing video
    force: true,
    // Possible overwrite of video metadata,
    // we suggest to just fill in the data from the
    // video variable
    fps: composition.fps,
    height: composition.height,
    width: composition.width,
    // Must match the value above for the image format
    imageFormat: "jpeg",
    // Pass in the desired output path of the video. Et voilà!
    outputLocation: path.join(framesDir, "out.mp4"),
    // FFMPEG pixel format
    pixelFormat: "yuv420p",
    // Information needed to construct audio correctly.
    assetsInfo,
    webpackBundle: bundleLocation,
    // Hook into the FFMPEG progress
    onProgress: (frame) => undefined,
  });
};

start();
```

:::warning
Many projects created before April 27th are missing the extra parameter for `getCompositions()`. Make sure to add it if you want to use input props to control duration or dimensions of the video.
:::

[See also: Passing props in GitHub Actions](/docs/parametrized-rendering#passing-props-in-github-actions)

## Render using a HTTP server

In the [template](/docs#installation), we added a minimal example of an HTTP server that dynamically returns a video whenever you call the URL.

The server is located under `server.tsx`, and you can run it using `npm run server`. Call the default URL with parameters, and it will return a video after some time! Try it out in the browser or using cURL:

```bash
curl "http://localhost:8000?titleText=Hello,+World!&titleColor=red" > output.mp4
```

Note that we only added a minimal example. For production, you should consider adding a queueing system and rate limiting.

## Render using a HTTP server (Dockerized)

We added a Dockerfile that includes FFMPEG and added it to the template. That means you can also run the server described in the section above using Docker.

```bash
docker build -t my-video .
docker run -p 8000:8000 --privileged my-video
```

## Render using GitHub Actions

The template includes a GitHub Actions workflow file
under `.github/workflows/render-video.yml`. All you have to do is to adjust the props that your root component accepts in the workflow file and you can render a video right on GitHub.

1. Commit the template to a GitHub repository
2. On GitHub, click the 'Actions' tab.
3. Select the 'Render video' workflow on the left.
4. A 'Run workflow' button should appear. Click it
5. Fill in the props of the root component and click 'Run workflow'.
6. After the rendering is finished, you can download the video under 'Artifacts'.

Note that running the workflow may incur costs. However, the workflow will only run if you actively trigger it.

[See also: Passing props in GitHub Actions](/docs/parametrized-rendering#passing-props-in-github-actions)

## Rendering a video using serverless

We are working on a library which will help you render videos using AWS Lambda. Contact us if you are interested in testing an early version or read the `#lambda` channel on our Discord server.

## API reference

- [bundle()](/docs/bundle)
- [getCompositions()](/docs/get-compositions)
- [renderFrames()](/docs/render-frames)
- [stitchFramesToVideo()](/docs/stitch-frames-to-video)<|MERGE_RESOLUTION|>--- conflicted
+++ resolved
@@ -31,12 +31,8 @@
   const compositionId = "HelloWorld";
 
   // Create a webpack bundle of the entry file.
-<<<<<<< HEAD
   // TODO: This is wrong in Lambda
   const bundleLocation = await bundle(require.resolve('./src/index'))
-=======
-  const bundleLocation = await bundle(require.resolve("./src/index"));
->>>>>>> 02f65b26
 
   // Extract all the compositions you have defined in your project
   // from the webpack bundle.
