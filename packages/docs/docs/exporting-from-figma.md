--- conflicted
+++ resolved
@@ -9,14 +9,8 @@
 
 ## Open the Figma design
 
-<<<<<<< HEAD
-The design we'll consider here is a suite of 2D graphics made by [Streamline](https://www.figma.com/@05466272_9382_4) for the design community. You can get a copy [here](https://www.figma.com/community/file/1118919399684035468). When you click the link to the design, you can select from the list of designs available &mdash; in the sidebar
-![Thumbnail](/static/img/export-figma/banner.png)
-=======
-The design we'll consider here is a suite of 3D graphics made by [Alzea Arafat](https://dribbble.com/alzea) for the design community. You can find them [here](<https://www.figma.com/file/VCoVolpndRmxkSd5AvctYZ/SALY---3D-Illustration-Pack-(Community)?node-id=7%3A4>). When you click the link to the design, click on the **"Library"** &mdash; in the sidebar &mdash; text to access all 3D graphics
-
+The design we'll consider here is a suite of 3D graphics made by [Alzea Arafat](https://dribbble.com/alzea) for the design community. You can find them [here](<https://www.figma.com/file/VCoVolpndRmxkSd5AvctYZ/SALY---3D-Illustration-Pack-(Community)?node-id=7%3A4>). When you click the link to the design, click on the **"Library"** &mdash; in the sidebar
 ![Thumbnail](/img/export-figma/banner.png)
->>>>>>> 80954a5c
 
 You do not necessarily have to use this specific design set. But, you should crosscheck to know if the type of SVG you want to export or copy is a pure SVG file, not one that exports an image file as SVG, a typical example would be similar to the snippet below.
 
@@ -51,11 +45,7 @@
 
 The snippet above does not represent a pure SVG file, because it literally just exports an image and wraps in the `<svg>` element. A proper SVG file would have all the corresponding `<path />` elements that we can animate conveniently.
 
-<<<<<<< HEAD
-You can any design by copying it as an SVG file &mdash; you can do that by right-clicking on the design itself and selecting the **Copy/Paste as** option
-=======
-![exporting as SVG](/img/export-figma/export-as-svg.png)
->>>>>>> 80954a5c
+You can export any design by copying it as an SVG file &mdash; you can do that by right-clicking on the design itself and selecting the **Copy/Paste as** option
 
 ![exporting as SVG](/static/img/export-figma/copy-as-svg.png)
 
@@ -65,11 +55,7 @@
 
 This part is a bit important if you really want to get a seamless representation of the animations you're trying to create with Remotion.
 
-<<<<<<< HEAD
 By default, and sometimes, the designs you want to export as an SVG file will have scattered vector elements, you'd need to group these elements into independent structures.
-=======
-![svg file example](/img/export-figma/svg-file.png)
->>>>>>> 80954a5c
 
 Take for example the Rocket SVG that we'll animate. When you take a look at the illustration below, you'll see various parts of the Rocket already grouped into primary components **Vehicle**, **smoke** and the **launchpad**.
 
@@ -85,10 +71,6 @@
 
 When you're done with that, you can use the component alongside Remotion's built-in `Composition` component. You can look at the result in this [repo](https://github.com/kaf-lamed-beyt/remo-sample).
 
-<<<<<<< HEAD
 ![](/static/img/export-figma/rocket.gif)
 
-You can also read more about how to animate the rocket in this [article](https://meje.dev/blog/svg-animtion-with-remotion)
-=======
-![result](/img/export-figma/result.png)
->>>>>>> 80954a5c
+You can also read more about how to animate the rocket in this [article](https://meje.dev/blog/svg-animtion-with-remotion)