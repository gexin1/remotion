{
  "name": "docs",
<<<<<<< HEAD
  "version": "2.4.4",
=======
  "version": "2.5.0",
>>>>>>> adf37af4
  "private": true,
  "scripts": {
    "docusaurus": "docusaurus",
    "start": "docusaurus start",
    "build": "tsc",
    "build-docs": "node --max_old_space_size=16000 node_modules/@docusaurus/core/bin/docusaurus.js build",
    "swizzle": "docusaurus swizzle",
    "deploy": "docusaurus deploy",
    "serve": "docusaurus serve",
    "clear": "docusaurus clear",
    "test": "eslint src && jest"
  },
  "dependencies": {
    "@babel/plugin-transform-modules-commonjs": "^7.15.4",
    "@docusaurus/core": "2.0.0-beta.7",
    "@docusaurus/plugin-content-blog": "2.0.0-beta.7",
    "@docusaurus/preset-classic": "2.0.0-beta.7",
    "@jonny/docusaurus-preset-shiki-twoslash": "1.1.36",
    "@mdx-js/react": "^1.6.21",
<<<<<<< HEAD
    "@remotion/babel-loader": "2.4.4",
    "@remotion/bundler": "2.4.4",
    "@remotion/gif": "2.4.4",
    "@remotion/lambda": "2.4.4",
    "@remotion/media-utils": "2.4.4",
    "@remotion/player": "2.4.4",
    "@remotion/renderer": "2.4.4",
    "@remotion/three": "2.4.4",
=======
    "@remotion/babel-loader": "2.5.0",
    "@remotion/bundler": "2.5.0",
    "@remotion/gif": "2.5.0",
    "@remotion/media-utils": "2.5.0",
    "@remotion/player": "2.5.0",
    "@remotion/renderer": "2.5.0",
    "@remotion/three": "2.5.0",
>>>>>>> adf37af4
    "@splitbee/web": "^0.2.4",
    "chalk": "^4.1.0",
    "clipboard": "^2.0.8",
    "clsx": "^1.1.1",
    "color-namer": "1.4.0",
    "hls.js": "^0.14.17",
    "jest": "^27.2.4",
    "polished": "4.1.2",
    "react-player": "^2.9.0",
<<<<<<< HEAD
    "remotion": "2.4.4",
=======
    "remotion": "2.5.0",
>>>>>>> adf37af4
    "ts-jest": "^27.0.5"
  },
  "devDependencies": {
    "@docusaurus/module-type-aliases": "2.0.0-beta.7",
    "@tsconfig/docusaurus": "^1.0.4",
    "@types/color-namer": "^1.3.0",
    "@types/hls.js": "^0.13.3",
    "@types/jest": "^27.0.2",
    "typescript": "^4.4.4",
    "url-loader": "^4.1.1"
  },
  "browserslist": {
    "production": [
      ">0.5%",
      "not dead",
      "not op_mini all"
    ],
    "development": [
      "last 1 chrome version",
      "last 1 firefox version",
      "last 1 safari version"
    ]
  }
}<|MERGE_RESOLUTION|>--- conflicted
+++ resolved
@@ -1,10 +1,6 @@
 {
   "name": "docs",
-<<<<<<< HEAD
-  "version": "2.4.4",
-=======
   "version": "2.5.0",
->>>>>>> adf37af4
   "private": true,
   "scripts": {
     "docusaurus": "docusaurus",
@@ -24,16 +20,7 @@
     "@docusaurus/preset-classic": "2.0.0-beta.7",
     "@jonny/docusaurus-preset-shiki-twoslash": "1.1.36",
     "@mdx-js/react": "^1.6.21",
-<<<<<<< HEAD
-    "@remotion/babel-loader": "2.4.4",
-    "@remotion/bundler": "2.4.4",
-    "@remotion/gif": "2.4.4",
-    "@remotion/lambda": "2.4.4",
-    "@remotion/media-utils": "2.4.4",
-    "@remotion/player": "2.4.4",
-    "@remotion/renderer": "2.4.4",
-    "@remotion/three": "2.4.4",
-=======
+    "@remotion/lambda": "2.5.0",
     "@remotion/babel-loader": "2.5.0",
     "@remotion/bundler": "2.5.0",
     "@remotion/gif": "2.5.0",
@@ -41,7 +28,6 @@
     "@remotion/player": "2.5.0",
     "@remotion/renderer": "2.5.0",
     "@remotion/three": "2.5.0",
->>>>>>> adf37af4
     "@splitbee/web": "^0.2.4",
     "chalk": "^4.1.0",
     "clipboard": "^2.0.8",
@@ -51,11 +37,7 @@
     "jest": "^27.2.4",
     "polished": "4.1.2",
     "react-player": "^2.9.0",
-<<<<<<< HEAD
-    "remotion": "2.4.4",
-=======
     "remotion": "2.5.0",
->>>>>>> adf37af4
     "ts-jest": "^27.0.5"
   },
   "devDependencies": {
