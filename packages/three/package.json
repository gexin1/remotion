--- conflicted
+++ resolved
@@ -1,10 +1,6 @@
 {
 	"name": "@remotion/three",
-<<<<<<< HEAD
-	"version": "2.4.4",
-=======
 	"version": "2.5.0",
->>>>>>> adf37af4
 	"description": "Utility functions for using react-three-fiber with remotion",
 	"main": "dist/index.js",
 	"types": "dist/index.d.ts",
@@ -21,11 +17,7 @@
 		"url": "https://github.com/remotion-dev/remotion"
 	},
 	"dependencies": {
-<<<<<<< HEAD
-		"remotion": "2.4.4"
-=======
 		"remotion": "2.5.0"
->>>>>>> adf37af4
 	},
 	"peerDependencies": {
 		"@react-three/fiber": ">=6.0.14",
