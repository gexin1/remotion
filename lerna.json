{
<<<<<<< HEAD
  "packages": ["packages/*"],
  "version": "2.6.6",
=======
  "packages": [
    "packages/*"
  ],
  "version": "2.6.7",
>>>>>>> a9b62997
  "command": {
    "publish": {
      "exact": true
    }
  }
}<|MERGE_RESOLUTION|>--- conflicted
+++ resolved
@@ -1,13 +1,8 @@
 {
-<<<<<<< HEAD
-  "packages": ["packages/*"],
-  "version": "2.6.6",
-=======
   "packages": [
     "packages/*"
   ],
   "version": "2.6.7",
->>>>>>> a9b62997
   "command": {
     "publish": {
       "exact": true
